from fastapi import APIRouter, Depends, HTTPException, status, BackgroundTasks
from pydantic import BaseModel
from typing import Optional
from sqlalchemy.ext.asyncio import AsyncSession
from sqlalchemy import select
import uuid
import logging
from typing import Dict, Any

from app.models.database import get_db
from app.models.task import Task
from app.models.execution import Execution, ExecutionCreate, ExecutionResponse
from app.services.automation import AutomationEngine, automation_engines, websocket_manager

logger = logging.getLogger(__name__)
router = APIRouter()

<<<<<<< HEAD
=======
class ExecuteRequest(BaseModel):
    data_file: Optional[str] = None
>>>>>>> d36ca321

@router.post("/execute/{task_id}")
async def execute_task(
    task_id: int,
    background_tasks: BackgroundTasks,
    request: Optional[ExecuteRequest] = None,  # Make the request body optional
    db: AsyncSession = Depends(get_db)
):
    """Start executing an automation task"""
    try:
        # Get task
        result = await db.execute(select(Task).where(Task.id == task_id))
        task = result.scalar_one_or_none()
        
        if not task:
            raise HTTPException(
                status_code=status.HTTP_404_NOT_FOUND,
                detail=f"Task {task_id} not found"
            )
        
        # Generate session ID
        session_id = str(uuid.uuid4())
        
        # Create execution record
        execution = Execution(
            session_id=session_id,
            task_id=task_id,
            status="pending",
            total_steps=len(task.steps)
        )
        
        db.add(execution)
        await db.commit()
        await db.refresh(execution)
        
        # Create automation engine
        engine = AutomationEngine(session_id, websocket_manager)
        automation_engines[session_id] = engine
        
        # Convert task data
        task_data = {
            "id": task.id,
            "name": task.name,
            "steps": task.steps
        }
        
        # Safely get the data_file if the request body exists
        data_file_name = request.data_file if request else None
        
        # Start automation in background, optionally with data_file
        background_tasks.add_task(engine.execute_task, task_data, data_file=data_file_name)
        
        logger.info(f"Started automation for task {task_id}, session {session_id}")
        
        return {
            "session_id": session_id,
            "task_id": task_id,
            "status": "started",
            "message": "Automation started successfully"
        }
        
    except HTTPException:
        raise
    except Exception as e:
        logger.error(f"Failed to start automation for task {task_id}: {str(e)}")
        await db.rollback()
        raise HTTPException(
            status_code=status.HTTP_500_INTERNAL_SERVER_ERROR,
            detail=f"Failed to start automation: {str(e)}"
        )

@router.post("/pause/{session_id}")
async def pause_automation(session_id: str):
    """Pause automation"""
    try:
        if session_id not in automation_engines:
            raise HTTPException(
                status_code=status.HTTP_404_NOT_FOUND,
                detail=f"Automation session {session_id} not found"
            )
        
        engine = automation_engines[session_id]
        await engine.pause()
        
        return {"message": "Automation paused", "session_id": session_id}
        
    except HTTPException:
        raise
    except Exception as e:
        logger.error(f"Failed to pause automation {session_id}: {str(e)}")
        raise HTTPException(
            status_code=status.HTTP_500_INTERNAL_SERVER_ERROR,
            detail=f"Failed to pause automation: {str(e)}"
        )

@router.post("/resume/{session_id}")
async def resume_automation(session_id: str):
    """Resume automation"""
    try:
        if session_id not in automation_engines:
            raise HTTPException(
                status_code=status.HTTP_404_NOT_FOUND,
                detail=f"Automation session {session_id} not found"
            )
        
        engine = automation_engines[session_id]
        await engine.resume()
        
        return {"message": "Automation resumed", "session_id": session_id}
        
    except HTTPException:
        raise
    except Exception as e:
        logger.error(f"Failed to resume automation {session_id}: {str(e)}")
        raise HTTPException(
            status_code=status.HTTP_500_INTERNAL_SERVER_ERROR,
            detail=f"Failed to resume automation: {str(e)}"
        )

@router.post("/stop/{session_id}")
async def stop_automation(session_id: str):
    """Stop automation"""
    try:
        if session_id not in automation_engines:
            raise HTTPException(
                status_code=status.HTTP_404_NOT_FOUND,
                detail=f"Automation session {session_id} not found"
            )
        
        engine = automation_engines[session_id]
        await engine.stop()
        
        # Clean up
        del automation_engines[session_id]
        
        return {"message": "Automation stopped", "session_id": session_id}
        
    except HTTPException:
        raise
    except Exception as e:
        logger.error(f"Failed to stop automation {session_id}: {str(e)}")
        raise HTTPException(
            status_code=status.HTTP_500_INTERNAL_SERVER_ERROR,
            detail=f"Failed to stop automation: {str(e)}"
        )

@router.get("/status/{session_id}")
async def get_automation_status(
    session_id: str,
    db: AsyncSession = Depends(get_db)
):
    """Get automation status"""
    try:
        # Get execution from database
        result = await db.execute(
            select(Execution).where(Execution.session_id == session_id)
        )
        execution = result.scalar_one_or_none()
        
        if not execution:
            raise HTTPException(
                status_code=status.HTTP_404_NOT_FOUND,
                detail=f"Execution {session_id} not found"
            )
        
        # Check if engine is still running
        is_active = session_id in automation_engines
        
        return {
            "session_id": session_id,
            "status": execution.status,
            "current_step": execution.current_step,
            "total_steps": execution.total_steps,
            "is_active": is_active,
            "start_time": execution.start_time,
            "end_time": execution.end_time,
            "error_message": execution.error_message
        }
        
    except HTTPException:
        raise
    except Exception as e:
        logger.error(f"Failed to get status for {session_id}: {str(e)}")
        raise HTTPException(
            status_code=status.HTTP_500_INTERNAL_SERVER_ERROR,
            detail=f"Failed to get status: {str(e)}"
        )<|MERGE_RESOLUTION|>--- conflicted
+++ resolved
@@ -15,11 +15,9 @@
 logger = logging.getLogger(__name__)
 router = APIRouter()
 
-<<<<<<< HEAD
-=======
+
 class ExecuteRequest(BaseModel):
     data_file: Optional[str] = None
->>>>>>> d36ca321
 
 @router.post("/execute/{task_id}")
 async def execute_task(
